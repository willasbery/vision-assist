import cv2
import numpy as np
from collections import defaultdict
from typing import ClassVar, Optional
from ultralytics import YOLO

<<<<<<< HEAD
from vision_assist.config import grid_size
from vision_assist.models import Coordinate, Grid, Instruction, Path
from vision_assist.PathAnalyser import path_analyser
from vision_assist.PathFinder import path_finder
from vision_assist.PathVisualiser import path_visualiser
from vision_assist.PenaltyCalculator import penalty_calculator
from vision_assist.ProtrusionDetector import ProtrusionDetector
from vision_assist.utils import get_closest_grid_to_point
=======
from config import grid_size
from models import Coordinate, Grid, Instruction, Path
from PathAnalyser import path_analyser
from PathFinder_optimisation_attempt3 import path_finder
from PathVisualiser import path_visualiser
from PenaltyCalculator import penalty_calculator
from ProtrusionDetector import ProtrusionDetector
from utils import get_closest_grid_to_point
>>>>>>> c3fa6791


class FrameProcessor:
    """
    FrameProcessor handles the processing of video frames for path detection.
    """
    _instance: ClassVar[Optional['FrameProcessor']] = None
    _initialized: bool = False
    
    def __new__(cls, model: YOLO, verbose: bool, debug: bool, imshow: bool) -> 'FrameProcessor':  
        if cls._instance is None:
            cls._instance = super().__new__(cls)
        return cls._instance
    
    def __init__(self, model: YOLO, verbose: bool, debug: bool, imshow: bool) -> None:
        """Initialize the processor only once."""
        if not self._initialized:
            self._initialized = True
            self.model = model
            self.verbose = verbose
            self.debug = debug
            self.imshow = imshow
            
            self.frame: Optional[np.ndarray] = None
            self.grids: list[list[Grid]] = [] # 2d array of grids
            self.grid_lookup: dict[tuple[int, int], Grid] = {} # (x, y) -> Grid mapping
            self.np_grids: np.ndarray = np.empty((0, 0), dtype=np.uint8)
            self.protrusion_detector = ProtrusionDetector(debug=debug, imshow=imshow)
            
    def _reject_blurry_frames(self, frame: np.ndarray) -> bool:
        """Reject blurry frames based on the Laplacian variance."""
        gray_frame = cv2.cvtColor(frame, cv2.COLOR_BGR2GRAY)
        blur_level = cv2.Laplacian(gray_frame, cv2.CV_64F).var()
        return blur_level < 100
    
    def _extract_grid_information(self, results) -> None:
        """Extract grid information from YOLO detection results."""
        self.grids.clear()
        self.grid_lookup.clear()
        self.np_grids = np.empty((0, 0), dtype=np.uint8)
        
        # Pre-calculate common values
        frame_width = self.frame.shape[1]
        frame_height = self.frame.shape[0]
        
        artifical_grid_column_xs = [
            x for x in range(
                (self.frame.shape[1] // 2) - (grid_size * 8), 
                (self.frame.shape[1] // 2) + (grid_size * (8 + 1)), grid_size
            )
        ]
        
        for result in results:
            if result.masks is None:
                continue
            
            # Deal with the case where we have multiple masks
            mask_count = len(result.masks.xy)
            mask = max(result.masks.xy, key=lambda x: cv2.contourArea(x)) if mask_count > 1 else result.masks.xy[0]
                
            points = np.int32([mask])
            x, y, w, h = cv2.boundingRect(points)
            
            # Ensure the grid is a multiple of grid_size
            x = x - (x % grid_size)
            y = y - (y % grid_size)
            w = w + (grid_size - w % grid_size) if w % grid_size != 0 else w
            w = self.frame.shape[1] if w > self.frame.shape[1] else w                
            h = h + (grid_size - h % grid_size) if h % grid_size != 0 else h
            
            mask_img = np.zeros((frame_height, frame_width), dtype=np.uint8)
            cv2.fillPoly(mask_img, points, 1)
            
            j_vals = np.arange(x, x + w, grid_size)
            i_vals = np.arange(y, y + h, grid_size)
            
            rows = len(i_vals)
            cols = len(j_vals)
            
            J, I = np.meshgrid(j_vals + grid_size // 2, i_vals + grid_size // 2)
            centers = np.stack((J, I), axis=-1).reshape(-1, 2)
        
            in_mask = np.array([mask_img[pt[1], pt[0]] > 0 for pt in centers]).reshape(rows, cols)
            
            if not np.any(in_mask):
                # print("No grids were added for the mask.")
                return
                
            # First create grids for the actual mask
            for row_idx, i in enumerate(i_vals):
                this_row = []
                
                for col_idx, j in enumerate(j_vals):
                    grid_centre = Coordinate(x=(j + grid_size // 2), y=(i + grid_size // 2))
                    grid_in_mask = in_mask[row_idx, col_idx]
                    
                    grid = Grid(
                        coords=Coordinate(x=j, y=i), 
                        centre=grid_centre, 
                        penalty=None, 
                        row=row_idx, 
                        col=col_idx, 
                        empty=not grid_in_mask,
                        artificial=False
                    )
                            
                    this_row.append(grid)
                    self.grid_lookup[(j, i)] = grid
                
                self.grids.append(this_row)
            
            starting_y = int(frame_height * 0.875)            
            starting_y = starting_y + (grid_size - starting_y % grid_size) % grid_size
            
            # Add the artificial grids to the np_grids array
            artificial_y_vals = np.arange(starting_y, frame_height, grid_size)
            for i in artificial_y_vals:
                row_idx = (i - y) // grid_size
                            
                this_row = []
                for col_idx, j in enumerate(j_vals):
                    this_grid = self.grid_lookup.get((j, i))
                    previously_empty = this_grid.empty if this_grid else True
                    
                    is_artificial_column = j in artifical_grid_column_xs
                         
                    if previously_empty:
                        empty = not is_artificial_column
                        artificial = is_artificial_column
                    else:
                        empty = False
                        artificial = False
                            
                    grid_centre = Coordinate(x=(j + grid_size // 2), y=(i + grid_size // 2))
                    grid = Grid(
                        coords=Coordinate(x=j, y=i),
                        centre=grid_centre,
                        penalty=None,
                        row=row_idx,
                        col=col_idx,
                        empty=empty,
                        artificial=artificial
                    )
                                                    
                    self.grid_lookup[(j, i)] = grid
                    this_row.append(grid)
                
                if row_idx < len(self.grids) - 1:
                    self.grids[row_idx] = this_row
                else:
                    self.grids.append(this_row)
                    
            # At the end, we need to create a numpy array of the grid
            self.np_grids = np.array(
                [[0 if grid.empty else 1 for grid in row] for row in self.grids],
                dtype=np.uint8
            )
    
    def _calculate_penalties(self) -> None:
        """Calculate penalties for each grid."""
        penalty_calculator._pre_compute_easy_segments(self.np_grids, self.grids)
        
        for grid_row in self.grids:
            for grid in grid_row:
                if grid.empty:
                    continue
                
                grid.penalty = penalty_calculator.calculate_penalty(grid, self.grid_lookup)
    
    def _create_graph(self) -> defaultdict:
        """Create a graph for A* pathfinding."""
        graph = defaultdict(list)
        for grid_row in self.grids:
            for grid in grid_row:
                if grid.empty:
                    continue
                
                x, y = grid.coords.x, grid.coords.y
                current_pos = (x, y)
                
                neighbor_positions = [
                    (x + grid_size, y),  # right
                    (x - grid_size, y),  # left
                    (x, y + grid_size),  # down
                    (x, y - grid_size)   # up
                ]
                
                for nx, ny in neighbor_positions:
                    if self.grid_lookup.get((nx, ny)):
                        dist = np.sqrt((x - nx)**2 + (y - ny)**2)
                        graph[current_pos].append(((nx, ny), dist))
        
        return graph
    
    def _calculate_path_similarity(self, path1: Path, path2: Path) -> float:
        """
        Calculate path similarity using section-based comparison.
        """
        grids1 = {(g.coords.x, g.coords.y) for g in path1.grids}
        grids2 = {(g.coords.x, g.coords.y) for g in path2.grids}
        
        if not grids1 or not grids2:
            return 0.0
        
        intersection = len(grids1.intersection(grids2))
        
        # Check if one path is a subset of the other
        if intersection == len(grids1) or intersection == len(grids2):
            return 1.0
        
        union = len(grids1.union(grids2))
        
        # Jaccard similarity coefficient
        return intersection / union if union > 0 else 0.0
        
    def _find_paths(self, protrusion_peaks: list[Coordinate], graph: defaultdict) -> list[Path]:
        """Find paths using PathFinder with enhanced path analysis."""
        all_paths = []
        if not self.grids:
            return all_paths
            
        # Always start from the middle of the last row
        start_grid = get_closest_grid_to_point(Coordinate(x=self.frame.shape[1] // 2, y=self.frame.shape[0]), self.grids)
        
        for peak in protrusion_peaks:
            end_grid = get_closest_grid_to_point(peak, self.grids)
            
            grid_path, total_cost = path_finder.find_path(graph, start_grid, end_grid, self.grid_lookup)
            
            # I can't think of any reason why this would be false, but just in case
            if grid_path:
                path = Path(
                    grids=grid_path,
                    total_cost=total_cost, 
                    path_type="path"
                )
                all_paths.append(path)
            else:
                print("No path found.")
        
        # Filter similar paths using the new section-based similarity
        unique_paths: list[Path] = []
        all_paths.sort(key=lambda x: len(x.grids), reverse=True)
        
        for path in all_paths:
            is_unique = True
            
            for existing_path in unique_paths:
                similarity = self._calculate_path_similarity(path, existing_path)
                
                if similarity >= 0.90:  # Reject paths that are too similar
                    is_unique = False
                    break
            
            if is_unique: unique_paths.append(path)
        
        return unique_paths
    
    # ------- DEBUG FUNCTIONS -------
    def _draw_grid(self, grid: dict, color: tuple[int, int, int]) -> None:
        """Draw a single grid on the frame."""
        x, y = grid.coords.x, grid.coords.y
        
        grid_corners = np.array([
            [x, y],
            [x + grid_size, y],
            [x + grid_size, y + grid_size],
            [x, y + grid_size]
        ], np.int32)
        
        cv2.fillPoly(self.frame, [grid_corners], color)
    
<<<<<<< HEAD
    def __call__(self, frame: np.ndarray) -> tuple[np.ndarray, str] | str:
=======
    def _draw_non_path_grids(self) -> None:
        """Draw all non-path grids with their penalty colors."""
        # Get all path grid coordinates
        path_grid_coords = set()
        for grid_row in self.grids:
            for grid in grid_row:
                if grid.empty:
                    continue
                
                coords = (grid.coords.x, grid.coords.y)
                if coords not in path_grid_coords:
                    self._draw_grid(grid, penalty_calculator.get_penalty_colour(grid.penalty or 0))
    # ------- END OF DEBUG FUNCTIONS -------
    
    def __call__(self, frame: np.ndarray) -> tuple[np.ndarray, list[Instruction]] | list[Instruction]:
>>>>>>> c3fa6791
        """
        Process a single frame with path detection and visualization.
        
        Args:
            frame: Input frame
            model: YOLO model instance
        
        Returns:
            Whatever it wants, whenever it wants, to whoever it wants
        """
        self.frame = frame
        
        # Check for blurry frames
        # if self._reject_blurry_frames(frame):
        #     if self.debug:
        #         return self.frame, []
        #     else:
        #         return []
               
        # Get YOLO results
        results = self.model.predict(frame, conf=0.5, verbose=self.verbose)
        
        # Extract grid information
        self._extract_grid_information(results)
        
        # If no grids were found, return original frame
        if not self.grids:
            if self.debug:
                return self.frame, []
            else:
                return []
        
        # Calculate penalties for each grid
        self._calculate_penalties()
        
        # Create graph for pathfinding
        graph = self._create_graph()
        
        # Detect protrusions
        protrusion_peaks = self.protrusion_detector(frame, self.grids, self.grid_lookup)
        
        if not protrusion_peaks:
            print("No protrusions detected.")
        
        # Find paths
        paths = self._find_paths(protrusion_peaks, graph)
        
        final_answer = path_analyser(frame.shape[0], frame.shape[1], paths)
  
        if self.debug:
            # Draw non-path grids
            self._draw_non_path_grids()
            
            # Use PathAnalyser to visualize paths
            self.frame = path_visualiser(self.frame, paths)
            
            return self.frame, final_answer
        else:
            return final_answer<|MERGE_RESOLUTION|>--- conflicted
+++ resolved
@@ -4,7 +4,6 @@
 from typing import ClassVar, Optional
 from ultralytics import YOLO
 
-<<<<<<< HEAD
 from vision_assist.config import grid_size
 from vision_assist.models import Coordinate, Grid, Instruction, Path
 from vision_assist.PathAnalyser import path_analyser
@@ -13,16 +12,6 @@
 from vision_assist.PenaltyCalculator import penalty_calculator
 from vision_assist.ProtrusionDetector import ProtrusionDetector
 from vision_assist.utils import get_closest_grid_to_point
-=======
-from config import grid_size
-from models import Coordinate, Grid, Instruction, Path
-from PathAnalyser import path_analyser
-from PathFinder_optimisation_attempt3 import path_finder
-from PathVisualiser import path_visualiser
-from PenaltyCalculator import penalty_calculator
-from ProtrusionDetector import ProtrusionDetector
-from utils import get_closest_grid_to_point
->>>>>>> c3fa6791
 
 
 class FrameProcessor:
@@ -295,9 +284,6 @@
         
         cv2.fillPoly(self.frame, [grid_corners], color)
     
-<<<<<<< HEAD
-    def __call__(self, frame: np.ndarray) -> tuple[np.ndarray, str] | str:
-=======
     def _draw_non_path_grids(self) -> None:
         """Draw all non-path grids with their penalty colors."""
         # Get all path grid coordinates
@@ -312,8 +298,7 @@
                     self._draw_grid(grid, penalty_calculator.get_penalty_colour(grid.penalty or 0))
     # ------- END OF DEBUG FUNCTIONS -------
     
-    def __call__(self, frame: np.ndarray) -> tuple[np.ndarray, list[Instruction]] | list[Instruction]:
->>>>>>> c3fa6791
+    def __call__(self, frame: np.ndarray) -> tuple[np.ndarray, str] | str:
         """
         Process a single frame with path detection and visualization.
         
