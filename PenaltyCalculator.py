import numpy as np
from typing import ClassVar, Optional
<<<<<<< HEAD

from vision_assist.config import grid_size, penalty_colour_gradient
from vision_assist.models import Coordinate, Grid
=======
from config import grid_size, penalty_colour_gradient
from models import Coordinate, Grid
>>>>>>> 8125fdf8


class PenaltyCalculator:
    """
    Handles the calculation and management of grid penalties.
    """
    _instance: ClassVar[Optional['PenaltyCalculator']] = None
    _initialized: bool = False
    
    def __new__(cls):
        """Ensure only one instance of PenaltyCalculator exists."""
        if cls._instance is None:
            cls._instance = super().__new__(cls)
        return cls._instance
    
    def __init__(self):
        """Initialize the penalty calculator only once."""
        if not self._initialized:
            self._initialized = True
            
    def _pre_compute_easy_segments(self, np_grids: np.ndarray, grids: list[list[Grid]]) -> None:
        """
        Pre-compute the easy segments for the np_grids.
        An easy segment is a row or column that is one contiguous segments of 1s.
        The segment doesn't have to be the entire row or column, it can be a subset.
        
        This is used to speed up the penalty calculation.

        Args:
            np_grids (np.ndarray): The numpy array of the grids.
        """
        # easy_rows is a list of tuples, each tuple contains:
        #   - the row index
        #   - the start Coordinate of the segment
        #   - the end Coordinate of the segment
        self.easy_rows: dict[int, tuple[Coordinate, Coordinate]] = {}
        self.easy_cols: dict[int, tuple[Coordinate, Coordinate]] = {}
        
        for row in range(np_grids.shape[0]):
            # Get the indices of the non-empty grids in the row
            indices = np.where(np_grids[row, :] == 1)[0]
            # If the final index minus the first index is equal to the length of 
            # the indices minus 1, then the row is an easy row
            if len(indices) > 0 and indices[-1] - indices[0] == len(indices) - 1:
                self.easy_rows[row] = (grids[row][indices[0]].coords, grids[row][indices[-1]].coords)
                
        for col in range(np_grids.shape[1]):
            indices = np.where(np_grids[:, col] == 1)[0]
            if len(indices) > 0 and indices[-1] - indices[0] == len(indices) - 1:
                self.easy_cols[col] = (grids[indices[0]][col].coords, grids[indices[-1]][col].coords)
    
    def _calculate_segment_penalty(
        self, grid: Grid, grid_lookup: dict[tuple[int, int], Grid], direction: str
    ) -> float:
        """
        Calculate penalty for a grid within a segment (row or column).
        """
        starting_coords = grid.coords
        x, y = starting_coords.x, starting_coords.y
        furthest_left, furthest_right = starting_coords, starting_coords
        
        if direction == "row" and grid.row in self.easy_rows:
            furthest_left, furthest_right = self.easy_rows[grid.row]
        elif direction == "col" and grid.col in self.easy_cols:
            furthest_left, furthest_right = self.easy_cols[grid.col]
        else:
            # Traverse in the left/up direction
            while True:
                next_coords = (
                    (x - grid_size, y) if direction == "row" else (x, y - grid_size)
                )
                if next_coords not in grid_lookup or grid_lookup[next_coords].empty:
                    furthest_left = Coordinate(x=x, y=y)
                    break
                furthest_left = Coordinate(x=next_coords[0], y=next_coords[1])
                x, y = next_coords

            # Reset x, y to the current coordinates
            x, y = starting_coords.x, starting_coords.y

            # Traverse in the right/down direction
            while True:
                next_coords = (
                    (x + grid_size, y) if direction == "row" else (x, y + grid_size)
                )
                if next_coords not in grid_lookup or grid_lookup[next_coords].empty:
                    furthest_right = Coordinate(x=x, y=y)
                    break
                furthest_right = Coordinate(x=next_coords[0], y=next_coords[1])
                x, y = next_coords

        # Calculate the position ratio of the grid within the segment
        denominator = furthest_right.x - furthest_left.x if direction == "row" else furthest_right.y - furthest_left.y
        
        # denominator is 0 when there is only one grid in the segment!! silly edge case was causing a bug
        if denominator == 0:
            position_ratio = 0.5
        else:    
            position_ratio = (
                (starting_coords.x - furthest_left.x) / (denominator)
                if direction == "row"
                else (starting_coords.y - furthest_left.y) / (denominator)
            )
            
        return 2 * abs(position_ratio - 0.5)
    
    def calculate_penalty(self, grid: Grid, grid_lookup: dict[tuple[int, int], Grid]) -> float:
        """
        Calculate penalty for a grid based on its position within continuous segments
        in both its row and column using grid lookup.
        """
        if grid.empty:
            return 0
        
        # if grid.artificial:
        #     return 0.1
    
        # Calculate row and column penalties
        row_penalty = self._calculate_segment_penalty(grid, grid_lookup, "row")
        col_penalty = self._calculate_segment_penalty(grid, grid_lookup, "col")
    
        if row_penalty > 0.99 or col_penalty > 0.99:
            return 1

        total_penalty = row_penalty + col_penalty
        if total_penalty == 0:
            return 0

        # Calculate dominance factor
        dominance_factor = abs(row_penalty - col_penalty) / total_penalty
        row_weight = 0.5 + (0.25 * dominance_factor if row_penalty > col_penalty else -0.25 * dominance_factor)
        col_weight = 1 - row_weight
        
        # Weighted average
        penalty = (row_penalty * row_weight) + (col_penalty * col_weight)        

        return penalty

    def get_penalty_colour(self, penalty: float) -> tuple[int, int, int]:
        """
        Get the colour based on the penalty value.
        """
        closest_key = min(
            penalty_colour_gradient.keys(),
            key=lambda x: abs(x - penalty),
        )
        return penalty_colour_gradient[closest_key]
        # return (255, 255, 255)


penalty_calculator = PenaltyCalculator()<|MERGE_RESOLUTION|>--- conflicted
+++ resolved
@@ -1,13 +1,8 @@
 import numpy as np
 from typing import ClassVar, Optional
-<<<<<<< HEAD
 
 from vision_assist.config import grid_size, penalty_colour_gradient
 from vision_assist.models import Coordinate, Grid
-=======
-from config import grid_size, penalty_colour_gradient
-from models import Coordinate, Grid
->>>>>>> 8125fdf8
 
 
 class PenaltyCalculator:
